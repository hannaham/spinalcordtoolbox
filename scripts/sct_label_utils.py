--- conflicted
+++ resolved
@@ -201,10 +201,6 @@
 
         return result
 
-<<<<<<< HEAD
-
-=======
->>>>>>> 39a5176a
     def create_label(self):
         """
         This function create an image with labels listed by the user.
