--- conflicted
+++ resolved
@@ -444,18 +444,13 @@
         sys.stdout = orig_stdout
         # display log file to Terminal
         handle_log = file(fname_log, 'r')
-<<<<<<< HEAD
         print handle_log.read()
-
-if __name__ == '__main__':
-    main()
-=======
-        message = handle_log.read()
-        print message
-
     # send email
     if email:
         print 'Sending email...'
         sct.send_email(email, passwd_from=passwd, subject=file_log, message=message, filename=file_log+'.log')
         print 'done!'
->>>>>>> e4c020af
+
+
+if __name__ == '__main__':
+    main()