--- conflicted
+++ resolved
@@ -203,7 +203,6 @@
         return status_output, output_final[0:-1]
 
 
-<<<<<<< HEAD
 def check_exe(name):
     """
     Ensure that a program exists
@@ -292,7 +291,8 @@
     if verbose:
         printv('\nDone! To view results, type:')
         printv(cmd + '\n', verbose=1, type='info')
-=======
+
+
 def copy(src, dst):
     """Copy src to dst.
     If src and dst are the same files, don't crash.
@@ -307,7 +307,6 @@
             if isinstance(e, shutil.SameFileError):
                 return
         raise # Must be another error
->>>>>>> 8765a31b
 
 
 # =======================================================================================================================
