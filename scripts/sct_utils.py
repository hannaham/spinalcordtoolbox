--- conflicted
+++ resolved
@@ -12,24 +12,18 @@
 #
 # About the license: see the file LICENSE.TXT
 #########################################################################################
+import commands
+import errno
+import glob
+import io
+import logging
 import os
+import re
+import shutil
+import subprocess
 import sys
-
-<<<<<<< HEAD
-import errno
+import tempfile
 import time
-
-import commands
-import subprocess
-import re
-import logging
-
-import glob
-import shutil
-
-=======
-import sys, io, os, time, errno, tempfile, commands, subprocess, re, logging, glob, shutil
->>>>>>> 66db202f
 
 # TODO: under run(): add a flag "ignore error" for isct_ComposeMultiTransform
 # TODO: check if user has bash or t-schell for fsloutput definition
