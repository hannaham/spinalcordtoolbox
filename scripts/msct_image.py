--- conflicted
+++ resolved
@@ -448,18 +448,12 @@
                 list_coordinates = [msct_types.Coordinate([X[i], Y[i], Z[i], self.data[X[i], Y[i], Z[i]]])
                                     for i in range(0, len(X))]
             elif n_dim == 2:
-<<<<<<< HEAD
-                X, Y = (self.data > 0).nonzero()
-                list_coordinates = [msct_types.Coordinate([X[i], Y[i], self.data[X[i], Y[i]]])
-                                    for i in range(0, len(X))]
-=======
                 try:
                     X, Y = (self.data > 0).nonzero()
-                    list_coordinates = [Coordinate([X[i], Y[i], 0, self.data[X[i], Y[i]]]) for i in range(0, len(X))]
+                    list_coordinates = [msct_types.Coordinate([X[i], Y[i], 0, self.data[X[i], Y[i]]]) for i in range(0, len(X))]
                 except ValueError:
                     X, Y, Z = (self.data > 0).nonzero()
-                    list_coordinates = [Coordinate([X[i], Y[i], 0, self.data[X[i], Y[i], 0]]) for i in range(0, len(X))]
->>>>>>> 15c1765b
+                    list_coordinates = [msct_types.Coordinate([X[i], Y[i], 0, self.data[X[i], Y[i], 0]]) for i in range(0, len(X))]
         except Exception, e:
             print 'ERROR', e
             sct.printv('ERROR: Exception ' + str(e) + ' caught while geting non Zeros coordinates', 1, 'error')
@@ -469,19 +463,7 @@
                 list_coordinates = [msct_types.CoordinateValue([X[i], Y[i], Z[i], self.data[X[i], Y[i], Z[i]]])
                                     for i in range(0, len(X))]
             else:
-<<<<<<< HEAD
-                list_coordinates = [msct_types.CoordinateValue([X[i], Y[i], self.data[X[i], Y[i]]])
-                                    for i in range(0, len(X))]
-        else:
-            if n_dim == 3:
-                list_coordinates = [msct_types.Coordinate([X[i], Y[i], Z[i], self.data[X[i], Y[i], Z[i]]])
-                                    for i in range(0, len(X))]
-            else:
-                list_coordinates = [msct_types.Coordinate([X[i], Y[i], self.data[X[i], Y[i]]])
-                                    for i in range(0, len(X))]
-=======
-                list_coordinates = [CoordinateValue([X[i], Y[i], 0, self.data[X[i], Y[i]]]) for i in range(0, len(X))]
->>>>>>> 15c1765b
+                list_coordinates = [msct_types.CoordinateValue([X[i], Y[i], 0, self.data[X[i], Y[i]]]) for i in range(0, len(X))]
         if sorting is not None:
             if reverse_coord not in [True, False]:
                 raise ValueError('reverse_coord parameter must be a boolean')
