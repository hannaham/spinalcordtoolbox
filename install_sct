#!/usr/bin/env bash
# USAGE
# > ./install_sct
#
# This is the spinalcord toolbox (SCT) installer
# It downloads the Conda (http://conda.pydata.org/) version
# of python and install the SCT requirements over it
#
# The SCT can be install in place where you download it. But then do
# not delete the source code or you will delete the installation too!
#
# If you run the installer as super user, the default install is /opt,
# if you choose this option or any other directory other than the
# source location, you can get rid of the source code after the
# installation is successful.
#
#########################################################################################
# Copyright (c) 2016 Polytechnique Montreal <www.neuro.polymtl.ca>
# Author: PO Quirion
# License: see the file LICENSE.TXT
#########################################################################################

# N.B. to generate and compress binaries, go to binary folder and type: tar -czf sct_binaries.tar.gz isct_*

# TODO add some doc to the installer
# TODO: deal with installation folder with "~", like: ~/test. --> current error: mkdir: ~: No such file or directory
# TODO: check if curl/wget installed
# TODO: remove python folder if not empty
# TODO: no need to copy .pyc, etc.


# functions
# ========================================================================
finish (){
#  Clean at exit
  cd ${START_DIR}
}
trap finish EXIT

force_bashrc_loading (){

  sourceblock="
if [ -n \"\$BASH_VERSION\" ]; then
    # include .bashrc if it exists
    if [ -f \"\$HOME/.bashrc\" ]; then
    . \"\$HOME/.bashrc\"
    fi
fi"

  for profiles in  ~/.bash_profile ~/.bash_login ~/.profile ; do
    if [[ -a $profiles ]] ; then
       if ! grep -E "(\.|source) .*bashrc" ${profiles} > /dev/null 2>&1 ; then
         echo "${sourceblock}" >> ${profiles}
       fi
       bidon=0
       break
    fi
  done

  if [ -z ${bidon} ] ; then
    echo "${sourceblock}" >> ~/.bash_profile
  fi

}

install_refresh (){
#  # Taking care of the old style install_sct
#  sed -i'-sct.bak' -e '
#  /^# SPINALCORDTOOLBOX/  {
#    N
#    /SCT_DIR=/ {
#      N
#      /export PATH.*SCT_DIR\/bin/ {
#        N
#        /export PYTHONPATH.*SCT_DIR\/script/{
#          N
#          /export SCT_DIR PATH/{
#            N
#            /export ITK_GLOBAL_DEFAULT_NUMBER_OF_THREADS=[0-9]*/ {
#              s|\(.*\n\)\(S.*\n\)\(.*\n\)\(.*\n\)\(.*\n\)\(.*\)|\1#\2#\3#\4#\5#\6|
#              }
#            }
#          }
#        }
#      }
#    }
#  '  ${THE_BASHRC}
#
#  if  grep -A 1 "^# SPINALCORDTOOLBOX" ${THE_BASHRC} | grep "^export .*$SCT_FOLDER_NAME.*" ${THE_BASHRC} > /dev/null ; then
#    sed -i'-sct.bak' -e "
#    /# SPINALCORDTOOLBOX/ {
#      N
#      /export PATH=\$PATH:.*$SCT_FOLDER_NAME\/bin/ {
#        s|\(# SPINALCORDTOOLBOX\).*\(\nexport PATH=\$PATH:\).*$SCT_FOLDER_NAME/bin|\1 (installed on $(date +%Y-%m-%d\ %H:%M))\2$SCT_DIR/bin|
#      }
#    }
#    "  ${THE_BASHRC}
#  else
  echo "# SPINALCORDTOOLBOX (installed on $(date +%Y-%m-%d\ %H:%M:%S))" >> ${THE_BASHRC}
  echo "export PATH=${SCT_DIR}/bin:\$PATH" >> ${THE_BASHRC}
# fi
}


# SCRIPT STARTS HERE
# ========================================================================
echo -e "\nWelcome to the SCT installer!"

SCT_SOURCE=$PWD

if [ -e "version.txt" ]; then
  SCT_VERSION=`cat version.txt`
#elif [ -e "../version.txt" ]; then
#  SCT_VERSION=`cat ../version.txt`
#  SCT_SOURCE=$(dirname "$PWD")
else
  echo "ERROR: version.txt not found."
  exit
fi

# Get installation type (from git or from package)
if [ -d ".git" ]; then
  # folder .git exist, therefore it is a git installation
  INSTALL_TYPE="git"
else
  INSTALL_TYPE="package"
#  SCT_SOURCE=${PWD}
fi

# Fetch OS type
if uname -a | grep -i  darwin > /dev/null 2>&1; then
  # OSX
  OS=osx
  force_bashrc_loading
elif uname -a | grep -i  linux > /dev/null 2>&1; then
  if cat /etc/issue | grep -i centos | grep 6. 2>&1; then
    # CentOS 6.X
    OS=linux_centos6
  else
    # Other Linux
    OS=linux
  fi
else
  echo Sorry, the installer only supports Linux and OSX, quitting installer
  exit 1
fi

#echo -e "\nInstallation info:"
echo -e "\nSCT version ......... "$SCT_VERSION
echo -e "Installation type ... "$INSTALL_TYPE
echo -e "Operating system .... "$OS

# Define bash files
THE_BASHRC=${HOME}/.bashrc
THE_CSHRC=${HOME}/.cshrc

# if installing from git folder, then becomes default installation folder
if [[ $INSTALL_TYPE == "git" ]]; then
  INSTALL_DIR=$SCT_SOURCE
else
  INSTALL_DIR="${HOME}sct_${SCT_VERSION}"
fi

# Set install dir
while  true ; do
  echo -e "\nSCT will be installed here: [${INSTALL_DIR}]"
  while  [[ ! ${change_default_path} =~ ^([Yy](es)?|[Nn]o?)$ ]] ; do
    echo -n "Do you agree? yes/no: "
    read change_default_path
  done
  if [[ ${change_default_path} =~ ^[Yy] ]]; then
    # user accepts default path --> exit loop
    break
  fi
  echo -n "Choose install directory. Warning! Give full path (e.g. /usr/django/sct_v3.0): "
  # user enters new path
  read new_install
  if [ -d "${new_install}" ]; then
    # directory exists --> update INSTALL_DIR and exit loop
    echo -e "WARNING: Directory already exists. Files will be overwritten."
    INSTALL_DIR=${new_install}
    break
  elif [ ! "${new_install}" ]; then
    # TODO: not sure what this does?? (julien)
    break
  else
    # directory does not exist. Creating it.
    echo -e "Directory does not exist. Creating it..."
    cmd="mkdir ${new_install}"; echo $cmd; $cmd
    # check if directory was created
    if [ ! "${new_install}" ]; then
      echo "ERROR: Directory was not created. Check permissions and make sure you entered absolute path."
      exit
    fi
    INSTALL_DIR=${new_install}
    break
  fi
done
# TODO: deal with slash at the end (remove if present)
SCT_DIR=${INSTALL_DIR}

# Copy files to destination directory
if [ "${SCT_DIR}" != "${SCT_SOURCE}" ]; then
  echo -e "\nCopying source files from ${SCT_SOURCE} to ${SCT_DIR}"
  cd ${START_DIR}
  cp -vR ${SCT_SOURCE}/scripts  ${SCT_DIR}/.
  cp ${SCT_SOURCE}/version.txt  ${SCT_DIR}/.
  mkdir -p ${SCT_DIR}/install
  cp -vRp ${SCT_SOURCE}/install ${SCT_DIR}
  cp -vRp ${SCT_SOURCE}/testing ${SCT_DIR}/.
else
  echo -e "\nSkipping copy of source files (source and destination folders are the same)"
fi

# Go to installation folder
cd ${SCT_DIR}

# Make sure we are in SCT folder (to avoid deleting folder from user)
if [ ! -f "version.txt" ]; then
  echo -e "\nERROR: Cannot cd into SCT folder. SCT_DIR="$SCT_DIR
  exit
fi

# Create launchers for Python scripts
echo -e "\nCreate launchers for Python scripts"
<<<<<<< HEAD
rm bin/* 2> /dev/null
mkdir -p bin
cd install
./update_bin.sh  # N.B. This script needs to be run from /install folder (because uses relative path)
cd ..
=======
cmd="pwd"; echo ">> "$cmd; $cmd
cmd="rm -rf bin"; echo ">> "$cmd; $cmd
cmd="mkdir -p bin"; echo ">> "$cmd; $cmd
cmd="cd install"; echo ">> "$cmd; $cmd
cmd="./update_bin.sh"; echo ">> "$cmd; $cmd  # N.B. This script needs to be run from /install folder (because uses relative path)
cmd="cd .."; echo ">> "$cmd; $cmd
>>>>>>> 15c47433

# Copy binaries
echo -e "\nInstalling binaries..."
cmd="cd bin"; echo ">> "$cmd; $cmd
cmd="curl -o sct_binaries.tar.gz https://dl.dropboxusercontent.com/u/20592661/sct/bin/${OS}/sct_binaries.tar.gz"; echo ">> "$cmd; $cmd
# unzip binaries
cmd="tar -zxvf sct_binaries.tar.gz"; echo ">> "$cmd; $cmd
# remove zip file
cmd="rm sct_binaries.tar.gz"; echo ">> "$cmd; $cmd
cmd="cd .."; echo ">> "$cmd; $cmd

# Install Python conda
echo -e "\nInstalling conda..."
cmd="rm -rf python"; echo ">> "$cmd; $cmd
cmd="mkdir python"; echo ">> "$cmd; $cmd
cmd="cd python"; echo ">> "$cmd; $cmd
# downloading
cmd="curl -o miniconda.sh https://dl.dropboxusercontent.com/u/20592661/sct/miniconda/${OS}/miniconda.sh"; echo ">> "$cmd; $cmd
# run conda installer
cmd="bash miniconda.sh -p ${SCT_DIR}/python -b -f"; echo ">> "$cmd; $cmd
#cmd="bash ${conda_installer} -p ${SCT_DIR}/python -b -f"; echo $cmd; $cmd
# activate miniconda
cmd=". ${SCT_DIR}/python/bin/activate ${SCT_DIR}/python"; echo ">> "$cmd; $cmd
# remove file
cmd="rm miniconda.sh"; echo ">> "$cmd; $cmd
cmd="cd .."; echo ">> "$cmd; $cmd

# Install Python dependencies
echo -e "\nInstalling Python dependencies..."
# N.B. the flag --ignore-installed is required because if user already
# has other dependencies, it will not install
conda install --yes --file ${SCT_SOURCE}/install/requirements/requirementsConda.txt
pip install --ignore-installed  -r ${SCT_SOURCE}/install/requirements/requirementsPip.txt

# Install wheels
echo -e "\nInstalling external Python dependencies..."
cmd="curl -o wheels.tar.gz https://dl.dropboxusercontent.com/u/20592661/sct/wheel/${OS}/wheels.tar.gz"; echo ">> "$cmd; $cmd
tar -zxvf wheels.tar.gz
# get file names
dipy_whl=`ls dipy*.whl`
ornlm_whl=`ls ornlm*.whl`
pip install --ignore-installed ${dipy_whl} ${ornlm_whl}
# remove temporary files
rm wheels.tar.gz dipy*.whl ornlm*.whl

echo -e "All requirement installed!"

# Download data
echo -e "\nInstalling data..."
cmd="pwd"; echo ">> "$cmd; $cmd
cmd="rm -rf data"; echo ">> "$cmd; $cmd
cmd="curl -o data.tar.gz https://dl.dropboxusercontent.com/u/20592661/sct/MNI-Poly-AMU.tar.gz"; echo ">> "$cmd; $cmd
# unzip binaries
cmd="tar -zxvf data.tar.gz"; echo ">> "$cmd; $cmd
# remove zip file
cmd="rm data.tar.gz"; echo ">> "$cmd; $cmd

# update PATH environment
if [[ $UID != 0 ]]; then
  while  [[ ! ${add_to_path} =~ ^([Yy](es)?|[Nn]o?)$ ]] ; do
    echo -e -n "\nDo you want to add the sct_* script to your PATH environment? yes/no: "
    read add_to_path
  done
  echo ""
  if [[ ${add_to_path} =~ ^[Yy] ]]; then
    # assuming bash
    install_refresh
    # (t)csh for good measure
    if ! grep SPINALCORDTOOLBOX ${THE_CSHRC} > /dev/null 2>&1 ; then
        echo "# SPINALCORDTOOLBOX" >> ${THE_CSHRC}
        echo "setenv PATH \"\$PATH:${SCT_DIR}/bin\"" >> ${THE_CSHRC}
    fi
  else
     echo Not adding ${INSTALL_DIR} to \$PATH
     echo You can always add it later or call SCT functions with full path ${SCT_DIR}/bin/sct_function
  fi
fi

# Make sure sct script are executable
find ${SCT_DIR}/bin/ -maxdepth 2 -type f -exec chmod 755 {} \;

# Run check dependencies
echo -e "\nRun sct_check_dependencies..."
if ${SCT_DIR}/bin/sct_check_dependencies ; then
   echo -e "INSTALLATION DONE!\n"
  if [[ $UID == 0 ]]; then
    echo -e "WARNING: sudo mode: Profile files was not edited. To access SCT functions, please add the following line to the appropriate file (e.g., .bashrc):"
    echo -e "export PATH=${SCT_DIR}/bin:\$PATH\n"
  else
    echo -e "Open a new Terminal window to load environment variables, or run:\n source ~/.bashrc\n"
  fi
else
   echo -e "INSTALLATION ERROR!"
   echo -e "Please copy the historic of this Terminal (starting with the command install_sct) and paste it in the SCT Help forum under a new ticket:"
   echo -e "https://sourceforge.net/p/spinalcordtoolbox/discussion/help/\n"
fi<|MERGE_RESOLUTION|>--- conflicted
+++ resolved
@@ -223,20 +223,12 @@
 
 # Create launchers for Python scripts
 echo -e "\nCreate launchers for Python scripts"
-<<<<<<< HEAD
-rm bin/* 2> /dev/null
-mkdir -p bin
-cd install
-./update_bin.sh  # N.B. This script needs to be run from /install folder (because uses relative path)
-cd ..
-=======
 cmd="pwd"; echo ">> "$cmd; $cmd
 cmd="rm -rf bin"; echo ">> "$cmd; $cmd
 cmd="mkdir -p bin"; echo ">> "$cmd; $cmd
 cmd="cd install"; echo ">> "$cmd; $cmd
 cmd="./update_bin.sh"; echo ">> "$cmd; $cmd  # N.B. This script needs to be run from /install folder (because uses relative path)
 cmd="cd .."; echo ">> "$cmd; $cmd
->>>>>>> 15c47433
 
 # Copy binaries
 echo -e "\nInstalling binaries..."
