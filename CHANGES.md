# CHANGES TO RELEASE

<<<<<<< HEAD
=======
## v4.0.0 (2019-01-20)
[View detailed changelog](https://github.com/neuropoly/spinalcordtoolbox/compare/v3.2.7...v4.0.0)

**BUG**

 - **sct_extract_metric:** Fixed bug in method max. [View pull request](https://github.com/neuropoly/spinalcordtoolbox/pull/2087)
 - **sct_flatten_sagittal:** Fix bugs related to image scaling. [View pull request](https://github.com/neuropoly/spinalcordtoolbox/pull/2070)
 - **sct_label_vertebrae:** Fixed path issue when using -initlabel flag. [View pull request](https://github.com/neuropoly/spinalcordtoolbox/pull/2068)
 - **sct_get_centerline:** Convert data to float before intensity rescaling (in optic). [View pull request](https://github.com/neuropoly/spinalcordtoolbox/pull/2065)
 - **sct_deepseg_lesion,sct_deepseg_sc:** Fixed ValueError and IndexError. [View pull request](https://github.com/neuropoly/spinalcordtoolbox/pull/2060)
 - **sct_register_to_template:** Fixed regression bugs. [View pull request](https://github.com/neuropoly/spinalcordtoolbox/pull/2052)

**ENHANCEMENT**

 - **sct_label_vertebrae:** Removed support for -initc2 flag because there is an alternative approach with sct_label_utils. **WARNING: Breaks compatibility with previous versions of SCT.** [View pull request](https://github.com/neuropoly/spinalcordtoolbox/pull/2125)
 - **sct_extract_metric:** Expose aggregate_slicewise() API and various improvements. **WARNING: Breaks compatibility with previous versions of SCT.** [View pull request](https://github.com/neuropoly/spinalcordtoolbox/pull/2115)
 - **sct_register_to_template:** Updated PAM50 template header to be in the same coordinate system as the MNI template. **WARNING: Breaks compatibility with previous versions of SCT.** [View pull request](https://github.com/neuropoly/spinalcordtoolbox/pull/2102)
 - **sct_qc:** Various improvements. [View pull request](https://github.com/neuropoly/spinalcordtoolbox/pull/2097)
 - **sct_deepseg_lesion,sct_deepseg_sc:** deepseg_sc: Speed processing up . [View pull request](https://github.com/neuropoly/spinalcordtoolbox/pull/2094)
 - **sct_qc:** QC now scales images based on physical dimensions (previously based on voxels). [View pull request](https://github.com/neuropoly/spinalcordtoolbox/pull/2089)
 - **sct_process_segmentation:** Major refactoring to bring few improvements. **WARNING: Breaks compatibility with previous versions of SCT.** [View pull request](https://github.com/neuropoly/spinalcordtoolbox/pull/1931)

**FEATURE**

 - **sct_register_to_template:** Now possible to specify the type of algorithm used for cord straightening. [View pull request](https://github.com/neuropoly/spinalcordtoolbox/pull/2101)
 - **sct_label_vertebrae:** spinalcordtoolbox/vertebrae/detect_c2c3 -- New module. [View pull request](https://github.com/neuropoly/spinalcordtoolbox/pull/2084)
 - **sct_compute_snr:** Now possible to output SNR map, removed requirement for inputing mask, and few other improvements. **WARNING: Breaks compatibility with previous versions of SCT.** [View pull request](https://github.com/neuropoly/spinalcordtoolbox/pull/2080)
 - **sct_dmri_separate_b0_and_dwi:** sct_dmri_separate_b0_and_dwi: Now append suffix to input file name to prevent conflicts. **WARNING: Breaks compatibility with previous versions of SCT.** [View pull request](https://github.com/neuropoly/spinalcordtoolbox/pull/2075)
 - **sct_smooth_spinalcord:** Enable to set smoothing parameters in all axes. **WARNING: Breaks compatibility with previous versions of SCT.** [View pull request](https://github.com/neuropoly/spinalcordtoolbox/pull/2073)

**DOCUMENTATION**

 - **sct_label_vertebrae:** Updated documention on how to create vertebral and disc labels. [View pull request](https://github.com/neuropoly/spinalcordtoolbox/pull/2107)
 - **sct_changelog:** Few improvements on automatic Changelog generation. [View pull request](https://github.com/neuropoly/spinalcordtoolbox/pull/2077)


>>>>>>> ed680e64
## v3.2.7 (2018-10-29)
[View detailed changelog](https://github.com/neuropoly/spinalcordtoolbox/compare/v3.2.6...v3.2.7)

**BUG**

 - sct_fmri_moco: Fixed regression bug related to the use of a mask [View pull request](https://github.com/neuropoly/spinalcordtoolbox/pull/2047)
 - msct_nurbs: Fixed singular matrix error [View pull request](https://github.com/neuropoly/spinalcordtoolbox/pull/2042)

**ENHANCEMENT**

 - sct_extract_metric: Do not zero negative values [View pull request](https://github.com/neuropoly/spinalcordtoolbox/pull/2049)


## v3.2.6 (2018-10-16)
[View detailed changelog](https://github.com/neuropoly/spinalcordtoolbox/compare/v3.2.5...v3.2.6)

**BUG**

 - sct_propseg: Reordered variable assignment [View pull request](https://github.com/neuropoly/spinalcordtoolbox/pull/2039)
 - sct_straighten_spinalcord: Fixed AttributeError related to conversion of numpy array to list [View pull request](https://github.com/neuropoly/spinalcordtoolbox/pull/2026)
 - sct_create_mask: Few fixes and improvements [View pull request](https://github.com/neuropoly/spinalcordtoolbox/pull/2021)

**ENHANCEMENT**

 - sct_get_centerline: Use the new viewer [View pull request](https://github.com/neuropoly/spinalcordtoolbox/pull/2035)
 - sct_fmri_moco: Generalize motion correction for sagittal acquisitions and other improvements [View pull request](https://github.com/neuropoly/spinalcordtoolbox/pull/2022)

**FEATURE**

 - sct_straighten_spinalcord: Few fixes and improvements [View pull request](https://github.com/neuropoly/spinalcordtoolbox/pull/2033)
 - sct_deepseg_sc/lesion: Allow to input manual or semi-manual centerline [View pull request](https://github.com/neuropoly/spinalcordtoolbox/pull/2020)


## v3.2.4 (2018-08-24)
[View detailed changelog](https://github.com/neuropoly/spinalcordtoolbox/compare/v3.2.3...v3.2.4)

**BUG**

 - Updated URL for PAM50 [View pull request](https://github.com/neuropoly/spinalcordtoolbox/pull/1997)
 - sct_register_to_template: Fixed wrong projection in case labels not in same space [View pull request](https://github.com/neuropoly/spinalcordtoolbox/pull/1978)
 - sct_extract_metric: Fixed recently-introduced bug related to output results [View pull request](https://github.com/neuropoly/spinalcordtoolbox/pull/1965)

**ENHANCEMENT**

 - Few fixes in sct_extract_metric and batch processing outputs [View pull request](https://github.com/neuropoly/spinalcordtoolbox/pull/2008)
 - sct_dmri_compute_dti: Output tensor eigenvectors [View pull request](https://github.com/neuropoly/spinalcordtoolbox/pull/1975)
 - Totally pimp the Image Slicer (to act like a sequence, to slice many images), and add unit tests for the slicer [View pull request](https://github.com/neuropoly/spinalcordtoolbox/pull/1956)
 - Second pass at image refactoring [View pull request](https://github.com/neuropoly/spinalcordtoolbox/pull/1948)


## v3.2.3 (2018-07-21)
This release notably brings a useful feature, which now makes it possible to use single-label with -l flag for registration to the template. This feature was required by the recently-introduced [analysis pipeline for multi-parametric data when FOV is systematically centered at a particular disc or mid-vertebral level](https://github.com/sct-pipeline/multiparametric-fixed-fov). [View detailed changelog](https://github.com/neuropoly/spinalcordtoolbox/compare/v3.2.2...v3.2.3)

**BUG**

 - `sct_register_multimodal`: Fixed bug when using partial mask with algo=slicereg [View pull request](https://github.com/neuropoly/spinalcordtoolbox/pull/1917)

**ENHANCEMENT**

 - `sct_propseg`: Labels and centerline are now output with correct header if -rescale is used [View pull request](https://github.com/neuropoly/spinalcordtoolbox/pull/1926)
 - Adding a batch size of 4 for all deep learning methods. [View pull request](https://github.com/neuropoly/spinalcordtoolbox/pull/1924)

**FEATURE**

 - `sct_register_to_template`: Enable single-label with -l flag [View pull request](https://github.com/neuropoly/spinalcordtoolbox/pull/1955)


## v3.2.2 (2018-07-08)
Major changes to this release include a fix to SCT installation on OSX laptops with non-English encoding language. Another important fix is the inclusion of the link in `sct_download_data` for downloading the Paris'18 SCT course material. A nice enhancement is the possibility to calculate metrics slice-wise or level-wise in `sct_extract_metric`. View detailed changelog
[View detailed changelog](https://github.com/neuropoly/spinalcordtoolbox/compare/v3.2.1...v3.2.2)

**BUG**

 - sct_label_vertebrae: Added subcortical colormap for fslview [View pull request](https://github.com/neuropoly/spinalcordtoolbox/pull/1883)
 - sct_flatten_sagittal: Fixed wrong indexation [View pull request](https://github.com/neuropoly/spinalcordtoolbox/pull/1882)

**ENHANCEMENT**

 - sct_deepseg_gm: Lazy loading module: now faster when calling usage [View pull request](https://github.com/neuropoly/spinalcordtoolbox/pull/1908)
 - sct_propseg: Now possible to rescale data header to be able to segment non-human spinal cord (mice, rats, etc.) [View pull request](https://github.com/neuropoly/spinalcordtoolbox/pull/1903)
 - sct_deepseg_gm: Adding TTA (test-time augmentation) support for better segmentation results [View pull request](https://github.com/neuropoly/spinalcordtoolbox/pull/1894)
 - sct_deepseg_gm: Removed restriction on the network input size (small inputs): Fixes bug that appeared when inputting images with small FOV [View pull request](https://github.com/neuropoly/spinalcordtoolbox/pull/1877)
 - sct_deepseg_sc: Reducing TensorFlow cpp logging verbosity level [View pull request](https://github.com/neuropoly/spinalcordtoolbox/pull/1876)
 - sct_extract_metric: Now possible to calculate metrics slice-wise or level-wise [View pull request](https://github.com/neuropoly/spinalcordtoolbox/pull/1875)

**DOCUMENTATION**

 - Added documentation for installing SCT on Windows using Docker [View pull request](https://github.com/neuropoly/spinalcordtoolbox/pull/1879)
 - Added information on the README about how to update SCT from git install [View pull request](https://github.com/neuropoly/spinalcordtoolbox/pull/1867)
 - Updated documentation and added link to the data for the SCT course in Paris [View pull request](https://github.com/neuropoly/spinalcordtoolbox/pull/1858)

**INSTALLATION**

 - Use pip install -e spinalcordtoolbox to gain flexibility [View pull request](https://github.com/neuropoly/spinalcordtoolbox/pull/1892)
 - Local language support (LC_ALL) added to installation& launcher on macOS [View pull request](https://github.com/neuropoly/spinalcordtoolbox/pull/1881)

**TESTING**

 - Removed sct_register_graymatter (obsolete old code) from sct_testing functions [View pull request](https://github.com/neuropoly/spinalcordtoolbox/pull/1904)
 - Implemented multiprocessing and argparse in sct_testing, and other improvements related to Sentry [View pull request](https://github.com/neuropoly/spinalcordtoolbox/pull/1872)


## 3.2.1 (2018-06-12)
This release fixes a few bugs, notably one related to template registration when using disc-based alignment. It also features an improved version of sct_deepseg_sc with the introduction of 3D kernel models, as well as a more accurate segmentation on T1-weighted scans. The main documentation now includes a link to a new collection of repositories: sct-pipeline, which gathers examples of personalized analysis pipelines for processing spinal cord MRI data with SCT. [View detailed changelog](https://github.com/neuropoly/spinalcordtoolbox/compare/v3.2.0...3.2.1)

**BUG**

 - Skip URL if filename isn't provided by HTTP server; catch anything in URL try loop [View pull request](https://github.com/neuropoly/spinalcordtoolbox/pull/1843)
 - Fixed registration issue caused by labels far from cord centerline [View pull request](https://github.com/neuropoly/spinalcordtoolbox/pull/1828)
 - Fixed wrong disc labeling and other minor improvements [View pull request](https://github.com/neuropoly/spinalcordtoolbox/pull/1814)
 - Added test to make sure not to crop outside of slice range [View pull request](https://github.com/neuropoly/spinalcordtoolbox/pull/1813)
 - Forcing output type to be float32 [View pull request](https://github.com/neuropoly/spinalcordtoolbox/pull/1800)
 - Fixed z_centerline_voxel not defined if -no-angle is set to 1 [View pull request](https://github.com/neuropoly/spinalcordtoolbox/pull/1797)

**ENHANCEMENT**

 - Adding threshold (or not) option for the sct_deepseg_gm [View pull request](https://github.com/neuropoly/spinalcordtoolbox/pull/1846)
 - Manual centerline is now output when using viewer [View pull request](https://github.com/neuropoly/spinalcordtoolbox/pull/1840)
 - Added CNN for centerline detection, brain detection and added possibility for 3d CNN kernel [View pull request](https://github.com/neuropoly/spinalcordtoolbox/pull/1822)
 - Fixed verbose in QC, integrated coveralls [View pull request](https://github.com/neuropoly/spinalcordtoolbox/pull/1808)
 - Now possible to specify a vertebral labeling file when using -vert [View pull request](https://github.com/neuropoly/spinalcordtoolbox/pull/1798)

**DOCUMENTATION**

 - Added link to github.com/sct-pipeline [View pull request](https://github.com/neuropoly/spinalcordtoolbox/pull/1796)

**INSTALLATION**

 - Adapted final verbose if user decided to not modify the .bashrc [View pull request](https://github.com/neuropoly/spinalcordtoolbox/pull/1832)

**TESTING**

 - Coveralls added to Travis to prevent build failure [View pull request](https://github.com/neuropoly/spinalcordtoolbox/pull/1847)



## 3.2.0 (2018-05-29)
This release includes: a new example dataset (now includes T2*-w and fMRI data) with an updated batch_processing.sh, a new function to compute MT-saturation effect (sct_compute_mtsat), an improved straightening that can account for inter-vertebral disc positions to be used alongside sct_register_to_template for more accurate registration, and few improvements on sct_pipeline and quality control (QC) report generation. [View detailed changelog](https://github.com/neuropoly/spinalcordtoolbox/compare/v3.1.1...3.2.0)

**BUG**

 - Fixed sct_pipeline if more than two -p flags are used [View pull request](https://github.com/neuropoly/spinalcordtoolbox/pull/1760)
 - Fixed re-use of the same figure during QC generation [View pull request](https://github.com/neuropoly/spinalcordtoolbox/pull/1711)
 - sct_deepseg_sc - Issue when input is .nii instead of .nii.gz [View pull request](https://github.com/neuropoly/spinalcordtoolbox/pull/1706)
 - Fslview no more called at the end of process if it it deprecated [View pull request](https://github.com/neuropoly/spinalcordtoolbox/pull/1648)
 - Fixing the TensorFlow installation for some old platforms. [View pull request](https://github.com/neuropoly/spinalcordtoolbox/pull/1646)
 - Re-ordering of 4th dimension when apply transformation on 4D scans [View pull request](https://github.com/neuropoly/spinalcordtoolbox/pull/1638)
 - Fix "-split" option issues on sct_image [View pull request](https://github.com/neuropoly/spinalcordtoolbox/pull/1627)

**ENHANCEMENT**

 - Updated batch_processing and sct_example_data with new features [View pull request](https://github.com/neuropoly/spinalcordtoolbox/pull/1779)
 - Various fixes for sct_pipeline [View pull request](https://github.com/neuropoly/spinalcordtoolbox/pull/1771)
 - sct_pipeline: store metadata in Pickle report [View pull request](https://github.com/neuropoly/spinalcordtoolbox/pull/1761)
 - Adding volume-wise standardization normalization for the sct_deepseg_gm [View pull request](https://github.com/neuropoly/spinalcordtoolbox/pull/1757)
 - Make sct_get_centerline robust to intensities with range [0, 1] [View pull request](https://github.com/neuropoly/spinalcordtoolbox/pull/1746)
 - Improved doc and minor fixes with centerline fitting [View pull request](https://github.com/neuropoly/spinalcordtoolbox/pull/1736)
 - Make sct_process_segmentation compatible with the new ldisc convention [View pull request](https://github.com/neuropoly/spinalcordtoolbox/pull/1735)
 - Removed flirt dependency [View pull request](https://github.com/neuropoly/spinalcordtoolbox/pull/1729)
 - More pessimistic caching of outputs [View pull request](https://github.com/neuropoly/spinalcordtoolbox/pull/1719)
 - Slice counting fixed [View pull request](https://github.com/neuropoly/spinalcordtoolbox/pull/1687)
 - output of -display ordered per label value [View pull request](https://github.com/neuropoly/spinalcordtoolbox/pull/1686)
 - Improvements in straightening and registration to the template [View pull request](https://github.com/neuropoly/spinalcordtoolbox/pull/1669)
 - The QC report is now a standalone html file. [View pull request](https://github.com/neuropoly/spinalcordtoolbox/pull/1668)
 - Adding a port option for the qc server [View pull request](https://github.com/neuropoly/spinalcordtoolbox/pull/1657)
 - Make QC generation opt-in [View pull request](https://github.com/neuropoly/spinalcordtoolbox/pull/1653)
 - Fixing cropping issue in sct_straighten_spinalcord [View pull request](https://github.com/neuropoly/spinalcordtoolbox/pull/1652)
 - Set MeanSquares the default metric for sct_fmri_moco [View pull request](https://github.com/neuropoly/spinalcordtoolbox/pull/1649)
 - Now possible to change data orientation on 4D data [View pull request](https://github.com/neuropoly/spinalcordtoolbox/pull/1637)
 - Use python  concurrent.futures instead of multiprocessing  [View pull request](https://github.com/neuropoly/spinalcordtoolbox/pull/1587)

**FEATURE**

 - New function to create violin plots from sct_pipeline results [View pull request](https://github.com/neuropoly/spinalcordtoolbox/pull/1759)
 - Enable input file with label at a specific disc [View pull request](https://github.com/neuropoly/spinalcordtoolbox/pull/1698)
 - Control the brightness of the image in the GUI. [View pull request](https://github.com/neuropoly/spinalcordtoolbox/pull/1684)
 - Implements MTsat function [View pull request](https://github.com/neuropoly/spinalcordtoolbox/pull/1672)
 - Improvements in straightening and registration to the template [View pull request](https://github.com/neuropoly/spinalcordtoolbox/pull/1669)
 - Integration of SCT into fsleyes UI [View pull request](https://github.com/neuropoly/spinalcordtoolbox/pull/1629)
 - Add Sentry error reporting [View pull request](https://github.com/neuropoly/spinalcordtoolbox/pull/1544)
 
## 3.1.1 (2018-02-16)
[View detailed changelog](https://github.com/neuropoly/spinalcordtoolbox/compare/v3.1.0...3.1.1)

**BUG**

 - Fix TensorFlow installation on Debian [View pull request](https://github.com/neuropoly/spinalcordtoolbox/pull/1601)
 - BUG: Fixed a small bug on None condition [View pull request](https://github.com/neuropoly/spinalcordtoolbox/pull/1594)
 - Fixed missing output [View pull request](https://github.com/neuropoly/spinalcordtoolbox/pull/1581)
 - Bug fix and various improvements [View pull request](https://github.com/neuropoly/spinalcordtoolbox/pull/1571)
 - Now working for 2d data [View pull request](https://github.com/neuropoly/spinalcordtoolbox/pull/1565)
 - Fix Timer with progress  [View pull request](https://github.com/neuropoly/spinalcordtoolbox/pull/1554)
 - BUG: concat_transfo: fixed wrong catch of dimension [View pull request](https://github.com/neuropoly/spinalcordtoolbox/pull/1534)
 - reinstall only current numpy version [View pull request](https://github.com/neuropoly/spinalcordtoolbox/pull/1520)
 - Enable the calculation of spinal cord shape at the edge of the image [View pull request](https://github.com/neuropoly/spinalcordtoolbox/pull/1517)
 - Disabling rotation in register to template [View pull request](https://github.com/neuropoly/spinalcordtoolbox/pull/1516)

**ENHANCEMENT**

 - Adding minimal Dockerfile for SCT. [View pull request](https://github.com/neuropoly/spinalcordtoolbox/pull/1600)
 - Bug fix and various improvements [View pull request](https://github.com/neuropoly/spinalcordtoolbox/pull/1571)
 - Find mirror servers in case OSF is not accessible [View pull request](https://github.com/neuropoly/spinalcordtoolbox/pull/1567)
 - Now supports fsleyes when displaying viewer syntax at the end of a process [View pull request](https://github.com/neuropoly/spinalcordtoolbox/pull/1533)

**FEATURE**

 - sct_deepseg_sc implementation [View pull request](https://github.com/neuropoly/spinalcordtoolbox/pull/1586)
 - sct_deepseg_gm implementation [View pull request](https://github.com/neuropoly/spinalcordtoolbox/pull/1564)

**TESTING**

 - Fixed minor verbose issues during testing [View pull request](https://github.com/neuropoly/spinalcordtoolbox/pull/1582)

## v3.1.0 (2017-10-27)
[View detailed changelog](https://github.com/neuropoly/spinalcordtoolbox/compare/v3.0.8...v3.1)

**BUG**

 - Fix errors in create_atlas.m [View pull request](https://github.com/neuropoly/spinalcordtoolbox/pull/1499)
 - Fix a regression bug. [View pull request](https://github.com/neuropoly/spinalcordtoolbox/pull/1490)
 - Used the absolute path to create the temporary label file in propseg [View pull request](https://github.com/neuropoly/spinalcordtoolbox/pull/1487)
 - Fixed: Optic is used by default if -init-mask is used with external file provided [View pull request](https://github.com/neuropoly/spinalcordtoolbox/pull/1485)
 - Fixed global dependency in sct_process_segmentation call [View pull request](https://github.com/neuropoly/spinalcordtoolbox/pull/1481)
 - Fixed z-regularization for slicereg [View pull request](https://github.com/neuropoly/spinalcordtoolbox/pull/1465)

**ENHANCEMENT**

 - Fixed: Raise in sct.run in bad order. Also added specific sct errors [View pull request](https://github.com/neuropoly/spinalcordtoolbox/pull/1503)
 - More improvements to the viewer [View pull request](https://github.com/neuropoly/spinalcordtoolbox/pull/1496)
 - Refactored WM atlas creation pipeline and improved documentation  [View pull request](https://github.com/neuropoly/spinalcordtoolbox/pull/1492)
 - Option to install SCT in development mode [View pull request](https://github.com/neuropoly/spinalcordtoolbox/pull/1491)
 - Added key bindings to the undo, save and help actions. [View pull request](https://github.com/neuropoly/spinalcordtoolbox/pull/1480)
 - Introduced the zoom functionality to the anatomical canvas [View pull request](https://github.com/neuropoly/spinalcordtoolbox/pull/1477)
 - Improvements on centerline for template generation [View pull request](https://github.com/neuropoly/spinalcordtoolbox/pull/1473)
 - Major refactoring of testing framework [View pull request](https://github.com/neuropoly/spinalcordtoolbox/pull/1453)

**FEATURE**

 - Improvement of sct_analyze_lesions: compute percentage of a given tract occupied by lesions [View pull request](https://github.com/neuropoly/spinalcordtoolbox/pull/1500)
 - sct_get_centerline: new manual feature [View pull request](https://github.com/neuropoly/spinalcordtoolbox/pull/1467)
 - sct_detect_pmj: new_feature [View pull request](https://github.com/neuropoly/spinalcordtoolbox/pull/1466)

**TESTING**

 - Major refactoring of testing framework [View pull request](https://github.com/neuropoly/spinalcordtoolbox/pull/1453)

## v3.0.8 (2017-09-13)
[View detailed changelog](https://github.com/neuropoly/spinalcordtoolbox/compare/v3.0.7...v3.0.8)

**BUG**

 - Added try/except for QC report [View pull request](https://github.com/neuropoly/spinalcordtoolbox/pull/1457)
 - Conversion issue for float32 images with large dynamic [View pull request](https://github.com/neuropoly/spinalcordtoolbox/pull/1450)
 - (Partly-)Fixed bug related to memory issue with diagonalization [View pull request](https://github.com/neuropoly/spinalcordtoolbox/pull/1446)
 - DEV: fixed bug on centerline when referencing to the PMJ [View pull request](https://github.com/neuropoly/spinalcordtoolbox/pull/1436)

**ENHANCEMENT**

 - Now possible to input single label at disc (instead of mid-body) [View pull request](https://github.com/neuropoly/spinalcordtoolbox/pull/1451)
 - Now using N-1 instead of N as denominator for computing the STD. [View pull request](https://github.com/neuropoly/spinalcordtoolbox/pull/1441)

**FEATURE**

 - Function to analyze lesions #1351 [View pull request](https://github.com/neuropoly/spinalcordtoolbox/pull/1439)

## v3.0.7 (2017-08-02)
[View detailed changelog](https://github.com/neuropoly/spinalcordtoolbox/compare/v3.0.6...v3.0.7)

**BUG**

 - The params attributes are initialized to the type integer [View pull request](https://github.com/neuropoly/spinalcordtoolbox/pull/1431)
 - Fixing stdout issue on sct_testing [View pull request](https://github.com/neuropoly/spinalcordtoolbox/pull/1430)
 - Changed destination image for concatenation of inverse warping field [View pull request](https://github.com/neuropoly/spinalcordtoolbox/pull/1413)
 - crashes if apply transfo on 4d images [View pull request](https://github.com/neuropoly/spinalcordtoolbox/pull/1408)
 - Allow the -winv parameter to write a file to disk [View pull request](https://github.com/neuropoly/spinalcordtoolbox/pull/1404)
 - Change import path of resample [View pull request](https://github.com/neuropoly/spinalcordtoolbox/pull/1401)
 - Precision error while calculating Dice coefficient #1098 [View pull request](https://github.com/neuropoly/spinalcordtoolbox/pull/1398)

**ENHANCEMENT**

 - Enables to set Gaussian weighting of mutual information for finding C2-C3 disk [View pull request](https://github.com/neuropoly/spinalcordtoolbox/pull/1422)
 - Adapt concat and apply transfo to work on 2d images [View pull request](https://github.com/neuropoly/spinalcordtoolbox/pull/1420)
 - Fixed small issues in pipeline [View pull request](https://github.com/neuropoly/spinalcordtoolbox/pull/1417)
 - Use custom template for sct_register_graymatter [View pull request](https://github.com/neuropoly/spinalcordtoolbox/pull/1407)
 - compute_ernst_angle: set the parameter t1 default value to optional value of 850ms [View pull request](https://github.com/neuropoly/spinalcordtoolbox/pull/1400)
 - Improvements on centerline and template generation [View pull request](https://github.com/neuropoly/spinalcordtoolbox/pull/1378)

**FEATURE**

 - NEW: dmri_display_bvecs: new function to display bvecs [View pull request](https://github.com/neuropoly/spinalcordtoolbox/pull/1394)
 - Function to extract texture features #1350 [View pull request](https://github.com/neuropoly/spinalcordtoolbox/pull/1376)

**TESTING**

 - Various fixes to pipeline and testing [View pull request](https://github.com/neuropoly/spinalcordtoolbox/pull/1424)
 - New test for sct_label_utils compatible with sct_pipeline [View pull request](https://github.com/neuropoly/spinalcordtoolbox/pull/1402)

**DOCUMENTATION**

 - Changed default values and clarified doc [View pull request](https://github.com/neuropoly/spinalcordtoolbox/pull/1405)


## v3.0.6 (2017-07-04)
[View detailed changelog](https://github.com/neuropoly/spinalcordtoolbox/compare/v3.0.5...v3.0.6)

**BUG**

 - Catch the OSError exception thrown when the git command is missing [View pull request](https://github.com/neuropoly/spinalcordtoolbox/pull/1396)
 - BUG: register_multimodal: fixed typo when calling isct_antsRegistration [View pull request](https://github.com/neuropoly/spinalcordtoolbox/pull/1392)
 - BUG: fix bug when slice is empty [View pull request](https://github.com/neuropoly/spinalcordtoolbox/pull/1390)
 - Ignore using user packages when install with conda and pip [View pull request](https://github.com/neuropoly/spinalcordtoolbox/pull/1384)
 - Fix referential for JIM centerline [View pull request](https://github.com/neuropoly/spinalcordtoolbox/pull/1377)
 - image/pad: now copy input data type (fixes issue 1362) [View pull request](https://github.com/neuropoly/spinalcordtoolbox/pull/1363)
 - Use a pythonic way to compare a variable as  None [View pull request](https://github.com/neuropoly/spinalcordtoolbox/pull/1361)
 - The init-mask accepts "viewer" as a value [View pull request](https://github.com/neuropoly/spinalcordtoolbox/pull/1357)
 - Fixed unassigned variable in case -z or -vert is not used [View pull request](https://github.com/neuropoly/spinalcordtoolbox/pull/1354)

**ENHANCEMENT**

 - Restrict deformation for ANTs algo [View pull request](https://github.com/neuropoly/spinalcordtoolbox/pull/1388)
 - Made error message more explicit if crash occurs [View pull request](https://github.com/neuropoly/spinalcordtoolbox/pull/1387)
 - Insert previous and next buttons in the qc reports page [View pull request](https://github.com/neuropoly/spinalcordtoolbox/pull/1358)
 - integrate new class for multiple stdout inside sct_check_dependencies [View pull request](https://github.com/neuropoly/spinalcordtoolbox/pull/1342)

**DOCUMENTATION**

 - Update README.md [View pull request](https://github.com/neuropoly/spinalcordtoolbox/pull/1346)

**INSTALLATION**

 - Ignore using user packages when install with conda and pip [View pull request](https://github.com/neuropoly/spinalcordtoolbox/pull/1384)
 - Update sct testing data [View pull request](https://github.com/neuropoly/spinalcordtoolbox/pull/1370)
 - Added the dependency psutil in the conda requirements [View pull request](https://github.com/neuropoly/spinalcordtoolbox/pull/1359)
 - Added egg files in the list of gitignore [View pull request](https://github.com/neuropoly/spinalcordtoolbox/pull/1355)

## v3.0.5 (2017-06-09)
[View detailed changelog](https://github.com/neuropoly/spinalcordtoolbox/compare/v3.0.4...v3.0.5)

**BUG**

 - Force numpy 1.12.1 on osx and linux [View pull request](https://github.com/neuropoly/spinalcordtoolbox/pull/1352)
 - Use a different function to identify if a file exists [View pull request](https://github.com/neuropoly/spinalcordtoolbox/pull/1341)
 - Fixing an issue introduced with the sct_get_centerline. [View pull request](https://github.com/neuropoly/spinalcordtoolbox/pull/1338)

**ENHANCEMENT**

 - Binarize GM seg after warping back result to original space [View pull request](https://github.com/neuropoly/spinalcordtoolbox/pull/1347)
 - Generation of centerline as ROI [View pull request](https://github.com/neuropoly/spinalcordtoolbox/pull/1344)

**FEATURE**

 - Introduce a pipeline to use the HPC architecture [View pull request](https://github.com/neuropoly/spinalcordtoolbox/pull/1260)

## v3.0.4 (2017-05-19)
[View detailed changelog](https://github.com/neuropoly/spinalcordtoolbox/compare/v3.0.3...v3.0.4)

**BUG**

 - Normalize the init value to between 0 and 1 for propseg [View pull request](https://github.com/neuropoly/spinalcordtoolbox/pull/1324)
 - Moved the QC assets into the spinalcordtoolbox package [View pull request](https://github.com/neuropoly/spinalcordtoolbox/pull/1311)
 - Improved the formatting of the changelog generator [View pull request](https://github.com/neuropoly/spinalcordtoolbox/pull/1303)
 - Show remaining time status for downloads [View pull request](https://github.com/neuropoly/spinalcordtoolbox/pull/1299)

**ENHANCEMENT**

 - Added the command parameter `-noqc` [View pull request](https://github.com/neuropoly/spinalcordtoolbox/pull/1313)
 - Add dimension sanity checking for input file padding op [View pull request](https://github.com/neuropoly/spinalcordtoolbox/pull/1304)

**FEATURE**

 - Introducing spinal cord shape symmetry [View pull request](https://github.com/neuropoly/spinalcordtoolbox/pull/1332)

**TESTING**

 - Validate the function name in sct_testing [View pull request](https://github.com/neuropoly/spinalcordtoolbox/pull/1305)
 - Fix regression bug in sct_testing [View pull request](https://github.com/neuropoly/spinalcordtoolbox/pull/1310)

## v3.0.3 (2017-04-26)
[View detailed changelog](https://github.com/neuropoly/spinalcordtoolbox/compare/v3.0.2...v3.0.3)

**BUG**

 - Fixes case if data image, segmentation and labels are not in the same space [View pull request](https://github.com/neuropoly/spinalcordtoolbox/pull/1292)
 - Fix the handling of the path of the QC report. [View pull request](https://github.com/neuropoly/spinalcordtoolbox/pull/1285)
 - Change the format of the SCT version. [View pull request](https://github.com/neuropoly/spinalcordtoolbox/pull/1284)
 - changed the DISPLAY variable due to conflicts with FSLView in batch_processing.sh [View pull request](https://github.com/neuropoly/spinalcordtoolbox/pull/1281)

**INSTALLATION**

 - Added course_hawaii17 into the list of available dataset from sct_download_data [View pull request](https://github.com/neuropoly/spinalcordtoolbox/pull/1291)
 - Incorrect variable when installing SCT in a different directory [View pull request](https://github.com/neuropoly/spinalcordtoolbox/pull/1289)

**DOCUMENTATION**

 - Added description with examples in the register_to_template command (#1262) [View pull request](https://github.com/neuropoly/spinalcordtoolbox/pull/1287)
 - Fixed typo in register_multimodal command [View pull request](https://github.com/neuropoly/spinalcordtoolbox/pull/1276)

## v3.0.2 (2017-04-20)
[View detailed changelog](https://github.com/neuropoly/spinalcordtoolbox/compare/v3.0.1...v3.0.2)

**BUG**

 - Force the SCT environment to use only the python modules installed by SCT [View pull request](https://github.com/neuropoly/spinalcordtoolbox/pull/1266)
 - Fixing disabling options on straightening [View pull request](https://github.com/neuropoly/spinalcordtoolbox/pull/1255)
 - Fixed tSNR computation of the mean and std of the input image [View pull request](https://github.com/neuropoly/spinalcordtoolbox/pull/1245)
 - Increased the data type size from the default int16 to int32 to avoid overflow issues in sct_process_segmentation [View pull request](https://github.com/neuropoly/spinalcordtoolbox/pull/1224)
 - Fixed data type issue in sct_process_segmentation [View pull request](https://github.com/neuropoly/spinalcordtoolbox/pull/1223)

**ENHANCEMENT**

 - Improvements to denoising on sct_segment_graymatter [View pull request](https://github.com/neuropoly/spinalcordtoolbox/pull/1265)
 - Extend the functionality of sct_viewer [View pull request](https://github.com/neuropoly/spinalcordtoolbox/pull/1254)
 - Add OptiC for improved spinal cord detection [View pull request](https://github.com/neuropoly/spinalcordtoolbox/pull/1253)
 - Introduction spinalcordtoolbox python setup file [View pull request](https://github.com/neuropoly/spinalcordtoolbox/pull/1243)

**FEATURE**

 - Add option -rms to perform root mean square (instead of mean) in sct_maths [View pull request](https://github.com/neuropoly/spinalcordtoolbox/pull/1256)
 - Introduce QC report generation [View pull request](https://github.com/neuropoly/spinalcordtoolbox/pull/1251)
 - Introduce the QC html viewer [View pull request](https://github.com/neuropoly/spinalcordtoolbox/pull/1250)

**TESTING**

 - Introduce the QC html viewer [View pull request](https://github.com/neuropoly/spinalcordtoolbox/pull/1250)
 - Introduce python package configuration file (setup.cfg) [View pull request](https://github.com/neuropoly/spinalcordtoolbox/pull/1242)

## v3.0.1 (2017-03-22)
[View detailed changelog](https://github.com/neuropoly/spinalcordtoolbox/compare/v3.0.0...v3.0.1)
### FEATURE
 - Merge multiple source images onto destination space. [View pull request](https://github.com/neuropoly/spinalcordtoolbox/pull/1220)

## v3.0.0 (2017-03-15)
[View detailed changelog](https://github.com/neuropoly/spinalcordtoolbox/compare/v3.0_beta32...v3.0.0)
### BUG
 - Modifying the type of coordinates for vertebral matching [View pull request](https://github.com/neuropoly/spinalcordtoolbox/pull/1206)
 - Removing discontinuities at edges on segmentation [View pull request](https://github.com/neuropoly/spinalcordtoolbox/pull/1196)
 - BUG: computing centreline using physical coordinates instead of voxel… [View pull request](https://github.com/neuropoly/spinalcordtoolbox/pull/1189)
 - Fix issue #1172: -vertfile as an optional parameter [View pull request](https://github.com/neuropoly/spinalcordtoolbox/pull/1173)
 - Improvements to the viewer of sct_propseg [View pull request](https://github.com/neuropoly/spinalcordtoolbox/pull/1169)
 - Removed confusion with command variables when using PropSeg viewer [View pull request](https://github.com/neuropoly/spinalcordtoolbox/pull/1161)
 - Patch sct_register_to_template with -ref subject [View pull request](https://github.com/neuropoly/spinalcordtoolbox/pull/1158)
 - zero voxels no more included when computing MI + new flag to compute normalized MI [View pull request](https://github.com/neuropoly/spinalcordtoolbox/pull/1136)
### ENHANCEMENT
 - Changed default threshold_distance from 2.5 to 10 to avoid edge effect [View pull request](https://github.com/neuropoly/spinalcordtoolbox/pull/1183)
 - Adapt sct_create_mask and sct_label_utils to 2D data [View pull request](https://github.com/neuropoly/spinalcordtoolbox/pull/1180)
 - Improvements to the viewer of sct_propseg [View pull request](https://github.com/neuropoly/spinalcordtoolbox/pull/1169)
### TESTING
 - OPT: display mean and std instead of mean twice [View pull request](https://github.com/neuropoly/spinalcordtoolbox/pull/1187)

## 3.0_beta32 (2017-02-10)
[View detailed changelog](https://github.com/neuropoly/spinalcordtoolbox/compare/v3.0_beta31...v3.0_beta32)
### BUG
 - BUG: install_sct: fixed PATH issue (#1153): closed at 2017-02-08 [View pull request](https://github.com/neuropoly/spinalcordtoolbox/pull/1154)
 - BUG: compute_snr: fixed variable name: closed at 2017-02-03 [View pull request](https://github.com/neuropoly/spinalcordtoolbox/pull/1148)
 - Changed the algorithm to fetch the download filename: closed at 2017-02-03 [View pull request](https://github.com/neuropoly/spinalcordtoolbox/pull/1146)
 - Copy header of input file to ensure qform is unchanged: closed at 2017-01-31 [View pull request](https://github.com/neuropoly/spinalcordtoolbox/pull/1137)
 - zero voxels no more included when computing MI + new flag to compute normalized MI: closed at 2017-02-01 [View pull request](https://github.com/neuropoly/spinalcordtoolbox/pull/1136)
 - Downloading the binaries using the python module instead of CURL: closed at 2017-01-30 [View pull request](https://github.com/neuropoly/spinalcordtoolbox/pull/1134)
 - [sct_segment_graymatter] correct background value: closed at 2017-01-31 [View pull request](https://github.com/neuropoly/spinalcordtoolbox/pull/1133)
 - Fixing indexes issue on Travis OSX: closed at 2017-01-17 [View pull request](https://github.com/neuropoly/spinalcordtoolbox/pull/1115)
 - REF: display spinal cord length when required (full spinal cord): closed at 2017-01-17 [View pull request](https://github.com/neuropoly/spinalcordtoolbox/pull/1112)
 - Adding rules for in-segmentation errors: closed at 2017-01-17 [View pull request](https://github.com/neuropoly/spinalcordtoolbox/pull/1110)
### ENHANCEMENT
 - Generate a changelog from GitHub: closed at 2017-02-10 [View pull request](https://github.com/neuropoly/spinalcordtoolbox/pull/1152)
 - OPT: maths: visu only produced if verbose=2: closed at 2017-02-02 [View pull request](https://github.com/neuropoly/spinalcordtoolbox/pull/1147)
### TESTING
 - Add message to user when spinal cord is not detected and verbose improvement for testing: closed at 2017-02-01 [View pull request](https://github.com/neuropoly/spinalcordtoolbox/pull/1145)
 - Display results of isct_test_function: closed at 2017-01-20 [View pull request](https://github.com/neuropoly/spinalcordtoolbox/pull/1117)

## 3.0_beta31 (2017-01-16)
- BUG: **sct_process_segmentation** display spinal cord length when required (full spinal cord) (#1112)
- BUG: **sct_propseg** Adding rules for in-segmentation errors (#1110)
- BUG: PAM50: probabilist templates of WM and GM not sum to 1 (#411)
- BUG: **sct_propseg**: fixed edge issue (#1074)
- BUG: **sct_label_vertebrae**: fixed temporary folder not created (#1083)
- BUG: **isct_test_function**: fixed temp folder of subject being created inside test folder of another subject (#1084)
- BUG: **sct_apply_transfo**: fixed TR field on NIFTI is lost (#1013)
- BUG: **sct_register_graymatter**: fixed empty inverse warping field (#1068)
- OPT: **sct_label_vertebrae**: now outputing verbose=2 pics in ofolder (#1094)
- OPT: **sct_straighten_spinalcord**: fixed Reduce required RAM (#979)
- OPT: **sct_straighten_spinalcord**: removes accuracy computation by default (#1075)
- OPT: **sct_propseg**: improve robustness towards exception (#207)
- OPT: **isct_test_function**: send email when finished (#1081)
- OPT: **isct_test_function**: removed color tags on log entries  (#1035)

## 3.0_beta29 (2016-12-13)
- NEW: PAM50 template now used as the default template
- NEW: **sct_compute_snr**: compute SNR using several methods (Dietrich et al. 2007)
- NEW: **sct_propseg**: now accepts a correction solution for sct_propseg in case of missing CSF/SC contrast and/or artefacts (see issue #664 for details)
- NEW: **sct_propseg**: added flag to open a viewer for initializing spinal cord segmentation by manually providing a few points (issue #741)
- NEW: **install_sct**: new installer, which downloads the necessary data (i.e., lighter package).
- NEW: SCT now includes its own python (from miniconda), which simplifies the installation and allows users to have another Python installed without generating conflicts.
- NEW: **sct_dmri_create_noisemask**: Identification and estimation of noise in the diffusion signal, implemented by the Dipy software project (http://nipy.org/dipy/), based on the PIESNO method
- NEW: **sct_register_graymatter**: Multi-label registration that accounts for gray matter shape.
- NEW: **sct_register_multimodal**: features two new transformations: centermassrot and columnwise.
- NEW: **sct_register_multimodal**: flag smoothWarpXY: regularization of warping field (only for algo=columnwize)
- NEW: **sct_register_multimodal**: flag pca_eigenratio_th: Min ratio between the two eigenvalues for PCA-based angular adjustment (only for algo=centermassrot).
- NEW: **sct_create_mask**: now compatible with 2D data (#1066)
- NEW: **sct_maths**: computes mutual information and cross-correlation between images (#1054)
- BUG: **sct_straighten_spinalcord**: Fixed #917, #924, #1063
- BUG: Fixed issues #715, #719
- BUG: **sct_propseg**: fixed issues #147, #242, #309, #376, #501, #544, #674, #680
- BUG: **sct_segment_graymatter**: fixed issues #782, #813, #815
- BUG: **sct_register_graymatter**: fixed issue #1068
- BUG: Fixed incompatibility with CENTOS 6.X (issue #776)
- BUG: Binaries now hosted on Gihub for accessibility from China (#927)
- BUG: **sct_resample**: Fixed slight image shift caused by resampling (#612)
- OPT: **sct_check_dependencies**: Made test more sentitive to OS incompatibilities (issue #771)
- OPT: **sct_register_multimodal**: major changes. Simplified flags. Fixed issues #350, #404, #414, #499, #650, #735, #737, #749, #807, #818, #1033, #1034
- OPT: **sct_register_to_template**: now uses slicewise rigid transfo at first step (instead of slicereg), which improves accuracy (issue #666)
- OPT: **sct_register_to_template**: added contrast for registration: t2s
- OPT: **sct_label_vertebrae**: now fully automatic (although unstable-- work in progress).
- OPT: **sct_testing**: added integrity testing for CSA computation (#1031)
- REF: **sct_testing**: sct_testing_data is now hosted on GitHub-release for better tracking and across-version compatibility.

## 3.0_beta28 (2016-11-25)
- BUG: **sct_process_segmentation**: Fixed issue related to calculation of CSA (#1022)
- BUG: **sct_label_vertebrae**: Fixed Vertebral labeling removes first vertebrae in the labelled segmentation (#700)
- OPT: **sct_register_multimodal**: Now possible to input initial warping field (#1049)
- OPT: **sct_register_multimodal**: Added feature to be able to input two pairs of label image for estimating affine/rigid/nonrigid transformation (#661)
- OPT: **sct_extract_metric**: Added weighted-Maximum a posteriori extraction method (#1018)
- OPT: Remove color tags on log entries (#1035)

## 3.0_beta27 (2016-10-23)
- NEW: **sct_extract_metric**: method "max" to extract CSA value form interpolated volume (e.g. PAM50 space) without partial volume bias

## 3.0_beta26 (2016-10-05)
- INST: Fixed #992, #1004, #1008, #1012

## 3.0_beta25 (2016-09-30)
- OPT: Fixed #875
- INST: Fixed #1007, #1009

## 3.0_beta24 (2016-09-28)
- BUG: Fixed #870, #898, #859, #871, #1005, #750, #444, #878, #1000
- INST: Fixed issue with matplotlib version 1.5.3

## 3.0_beta23 (2016-09-18)
- BUG: Fixed #984, #983, #954, #978, #987, #938, #964, #638, #969, #922, #855
- OPT: **sct_register_to_template**: added a flag "-ref" to be able to register to anisotropic data

## 3.0_beta22 (2016-09-09)
- BUG: Fixed #994, #989, #988, #976, #968

## 2.2.3 (2016-02-04)
- BUG: **sct_straighten_spinalcord**: fixed instabilities related to generation of labels (issue #722)

## 2.2.2 (2016-01-31)
- OPT: **sct_dmri_moco**: added flag "-bvalmin" to specify b=0 threshold and improved reading of bval file.

## 2.2.1 (2016-01-29)
- BUG: **sct_dmri_moco**: fixed bug related to the use of mask
- BUG: **sct_dmri_moco**: fixed bug in the algorithm (iterative average of target DWI volume)

## 2.2 (2016-01-23)
- BUG: Fixed major issue during installation (issue #708)
- BUG: **sct_process_segmentation**: fixed bug occuring with small FOV (issue #706)

## 2.1.1 (2016-01-15)
- BUG: **sct_resample**: fixed issue #691
- OPT: **sct_segment_graymatter**: improved robustness of normalization
- OPT: **sct_process_segmentation**: default parameter does not smooth CSA results anymore

## 2.1 (2015-12-01)
- NEW: **sct_testing**: test SCT functions and their integrity
- NEW: **sct_maths**: performs basic operations on images. Similar to fslmaths.
- NEW: **sct_get_centerline -method auto**: uses advanced image processing methods for finding the spinal cord centerline automatically on any type of contrast. This script should be followed by sct_propseg for finer cord segmentation.
- NEW: **sct_label_vertebrae**: can automatically label vertebral levels given an anatomical scan, a centerline and few prior info.
- NEW: **sct_segment_graymatter**: segment spinal cord gray matter using multi-atlas approach from Asman et al.
- NEW: **sct_process_segmentation**: feature to estimate CSA based on labels
- NEW: **sct_label_utils**: new functionality for creating labels based on vertebral labeling
- NEW: added "-qc" flag to some functions to output png images for quality control.
- BUG: **install_patch**: now possible to install as non-admin (issues #380, #434)
- BUG: **sct_extract_metric**: fix the case when averaging labels from different clusters with method map
- INST: no more dependence with FSL
- INST: no more dependence with c3d
- OPT: **sct_straighten_spinalcord**: improved accuracy (issues #371, #425, #452, #472)
- OPT: **sct_registration_to_template**: improved accuracy
- REF: harmonization of flags. Most flags from v2.0 still work but a message of deprecation is sent.

## 2.1_beta21 (2015-11-30)
- **sct_process_segmentation**: fixed issue with computation of volume based on vertebral level (slice selection now using centerline)

## 2.1_beta20 (2015-11-30)
- fixed compatibility with new PAM50 template

## 2.1_beta19 (2015-11-25)
- harmonized flags
- **sct_process_segmentation**: now computes volume

## 2.0.6 (2015-06-30)
- BUG: **sct_process_segmentation**: fixed bug of output file location (issue #395)

## 2.0.5 (2015-06-10)
- BUG: **sct_process_segmentation**: fixed error when calculating CSA (issue #388)

## 2.0.4 (2015-06-06)
- BUG: **sct_process_segmentation**: fixed error when calculating CSA (issue #388)
- BUG: Hanning smoothing: fixed error that occurred when window size was larger than data (issue #390)
- OPT: **sct_check_dependences**: now checks if git is installed
- OPT: simplified batch_processing.sh

## 2.0.3 (2015-05-19)
- BUG: **sct_register_to_template**: fixed issue related to appearance of two overlapped templates in some cases (issue #367)
- BUG: **sct_register_to_template**: now all input data are resampled to 1mm iso to avoid label mismatch (issue #368)
- BUG: **sct_resample**: fixed bug when user specified output file
- OPT: **sct_create_mask**: improved speed

## 2.0.2 (2015-05-16)
- BUG: **sct_fmri_compute_tsnr**: fixed issue when input path includes folder
- BUG: **sct_orientation**: now possibility to change orientation even if no qform in header (issue #360)
- BUG: **msct_smooth**: fixed error with small Hanning window (issue #363)
- BUG: **sct_straighten_spinalcord**: fixed issue with relative path (issue #365)
- NEW: **sct_label_utils**: added new function to transform group of labels into discrete label points
- NEW: **sct_orientation**: added a tool to fix wrong orientation of an image (issue #366)
- OPT: **sct_register_to_template**: twice as fast! (issue #343)

## 2.0.1 (2015-04-28)
- BUG: **sct_extract_metric**: MAP method did not scale properly with the data. Now fixed (issue #348)
- BUG: fixed issue with parser when typing a command to see usage (it crashed)

## 2.0 (2015-04-17)

- NEW: **sct_fmri_compute_tsnr**: new function to compute TSNR from fMRI data (performs moco before)
- OPT: **sct_straighten_spinalcord**: now MUCH faster and more accurate (issue #240)
- OPT: **sct_register_to_template**: allows more flexibility by allowing multiple steps for registration (flag -p).
  - N.B. flag "-m" has been replaced by "-s"
- OPT: **sct_register_multimodal**: allows more flexibility by imposing only one stage. Several stages can be run sequentially and then transformations can be concatenated.
  - N.B. flags "-s" and "-t" were replaced with "-iseg" and "-dseg" respectively
- OPT: **sct_extract_metric**:
  - new methods for extraction: maximum likelihood and maximum a posteriori, which take into account partial volume effect
  - now possible to specify global regions for extraction with flag -l: wm, gm, sc
  - now possible to include a bunch of labels using ":". Example: 2:29
- NEW: **sct_get_centerline_from_labels**: obtain a centerline using a combination of labels and/or segmentations
  - N.B. sct_get_centerline was renamed for sct_get_centerline_automatic
- NEW: **sct_compute_ernst_angle**: new script to compute and display Ernst angle depending on T1 and TR
- OPT: **sct_process_segmentation**:
  - can compute average CSA across vertebral levels or slices
  - can compute length of segmentation
  - can compute CSA on non-binary images such as probabilistic gray/white matter maps
  - N.B. process names were simplified to: "csa", "length" and "centerline"
- OPT: **sct_crop_image**: now possible to crop an image based on a reference space
- OPT: new WM atlas: added gray matter and CSF for computing partial volume
- OPT: now use all available cores for ANTs and adjust variable when running dmri_moco (issue #238)
- INST: new installer in python, simpler to use and check for latest patches
- REF: msct_parser: new parser that generate documentation/usage
- REF: msct_image, sct_label_utils: smoothly converting the toolbox to objet-oriented, some scripts can be used as python module

## 1.1.2_beta (2014-12-25)

- BUG: sct_dmri_moco: fixed crash when using mask (issue # 245)
- OPT: sct_create_mask: (1) updated usage (size in vox instead of mm), (2) fixed minor issues related to mask size.
- INST: links are now created during installation of release or patch (issue ).

## 1.1.1 (2014-11-13)

- FIX: updated ANTs binaries for compatibility with GLIBC_2.13 (issue: https://sourceforge.net/p/spinalcordtoolbox/discussion/help/thread/e00b2aeb/)

## 1.1 (2014-11-04)

- NEW: sct_crop: function to quickly crop an image.
- NEW: sct_extract_metric (replaces the old sct_estimate_MAP_tracts.py). New functionalities added (maximum likelihood estimation and tract grouping). More flexible with label files.
- NEW: sct_convert_mnc2nii
- NEW: sct_create_mask: create mask of different shapes (cylinder, box, gaussian). Useful for moco.
- NEW: sct_fmri_moco: motion correction function for fMRI data. Uses regularization along z.
- NEW: sct_compute_mtr: compute MTR
- NEW: sct_otsu: OTSU segmentation (usefull for DWI data)
- NEW: sct_resample: quick upsample/downsample 3D or 4D data
- NEW: sct_segment_greymatter: function to segment the grey matter by warping that one from the atlas
- OPT: sct_orientation can now be applied to 4d data
- OPT: sct_register_multimodal now using the new antsSliceReg method that regularizes along z.
- OPT: new version of the white matter atlas: more accurate, deformation accounting for internal structure (use BSplineSyN instead of SyN).
- OPT: sct_dmri_moco now using the new antsSliceReg method that regularizes along z.
- OPT: removed all .py extensions for callable functions (created links)
- OPT: sct_label_utils: now possible to create labels. Also added other useful features.
- INST: now possible to specify installation path for the toolbox
- INST: conda dependences are now automatically installed by the installer.
- INST: added pillow (fixed issue #117)
- INST: "getting started" now provided via example commands in batch_processing.sh
- REF: sct_straighten_spinalcord (fixed issues #56, #116)
- TEST: major changes on the testing framework for better modularity with Travis. Now using separate small dataset.

## 1.0.3 (2014-07-30)

- BUG: fixed bug in sct_process_segmentation.py related to import of scipy.misc imsave,imread in miniconda distrib (issue #62)
- BUG: fixed bug in sct_process_segmentation.py related to import of PIL/Pillow module (issue #58)
- OPT: sct_register_multimodal now working for images with non-axial orientation (issue #59)
- OPT: sct_register_straight_spinalcord_to_template has now been replaced by sct_register_multimodal in sct_register_to_template.
- OPT: major improvements for sct_dmri_moco, including spline regularization, eddy correction, group-wise registration, gaussian mask.
- OPT: sct_check_dependencies.py can now output log file and do extensive tests (type -h for more info)
- NEW: sct_apply_transfo.py: apply warping field (wrapper to ANTs WarpImageMultiTransform)
- NEW: sct_concat_transfo.py: concatenate warping fields (wrapper to ANTs ComposeMultiTransform)
- NEW: batch_processing.sh: example batch for processing multi-parametric data

## 1.0.2 (2014-07-13)

- NEW: virtual machine
- BUG: fixed sct_check_dependencies for Linux
- BUG: fix VM failure of sct_register_to_template (issue #41)
- OPT: sct_register_to_template.py now registers the straight spinal cord to the template using sct_register_multimodal.py, which uses the spinal cord segmentation for more accurate results.

## 1.0.1 (2014-07-03)

- INST: toolbox now requires matplotlib

## 1.0 (2014-06-15)

- first public release!

## 0.7 (2014-06-14)

- NEW: dMRI moco
- INST: libraries are now statically compiled
- OPT: propseg: now results are reproducible (i.e. removed pseudo-randomization)

## 0.6 (2014-06-13)

- Debian + OSX binaries
- BUG: fixed registration2template issue when labels were larger than 9
- BUG: fixed bug on PropSeg when the image contains a lot of null slices
- INST: now installer write on bashrc and links bash_profile to bashrc
- BUG: removed random parts in PropSeg

## 0.5 (2014-06-03)

- now possible to get both template2EPI and EPI2template warping fields
- fixed major bug in registration (labels were cropped)
- NEW: probabilistic location of spinal levels
- NEW: binaries for Debian/Ubuntu

## 0.4 (2014-05-28)

- NEW: installer for ANTs (currently only for OSX)
- fixed bugs

## 0.3 (2014-05-26)

- major changes in sct_register_multimodal
- fixed bugs

## 0.2 (2014-05-18)

- NEW: nonlocal means denoising filter
- NEW: sct_smooth_spinalcord --> smoothing along centerline
- fixed bugs

## 0.1 (2014-05-03)

- first beta version!<|MERGE_RESOLUTION|>--- conflicted
+++ resolved
@@ -1,7 +1,5 @@
 # CHANGES TO RELEASE
 
-<<<<<<< HEAD
-=======
 ## v4.0.0 (2019-01-20)
 [View detailed changelog](https://github.com/neuropoly/spinalcordtoolbox/compare/v3.2.7...v4.0.0)
 
@@ -38,7 +36,6 @@
  - **sct_changelog:** Few improvements on automatic Changelog generation. [View pull request](https://github.com/neuropoly/spinalcordtoolbox/pull/2077)
 
 
->>>>>>> ed680e64
 ## v3.2.7 (2018-10-29)
 [View detailed changelog](https://github.com/neuropoly/spinalcordtoolbox/compare/v3.2.6...v3.2.7)
 
@@ -638,7 +635,7 @@
 ## 2.0.4 (2015-06-06)
 - BUG: **sct_process_segmentation**: fixed error when calculating CSA (issue #388)
 - BUG: Hanning smoothing: fixed error that occurred when window size was larger than data (issue #390)
-- OPT: **sct_check_dependences**: now checks if git is installed
+- OPT: **sct_check_dependencies**: now checks if git is installed
 - OPT: simplified batch_processing.sh
 
 ## 2.0.3 (2015-05-19)
