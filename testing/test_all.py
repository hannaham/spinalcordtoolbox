#!/usr/bin/env python
#
# Test major functions.
#
# Authors: Julien Cohen-Adad, Benjamin De Leener, Augustin Roux
# Updated: 2014-10-06

# TODO: list functions to test in help (do a search in testing folder)


import os
import shutil
import getopt
import sys
import time
from numpy import loadtxt
import commands
# get path of the toolbox
status, path_sct = commands.getstatusoutput('echo $SCT_DIR')
# append path that contains scripts, to be able to load modules
sys.path.append(path_sct + '/scripts')
import sct_utils as sct
from os import listdir
from os.path import isfile, join
import importlib

# define nice colors
class bcolors:
    HEADER = '\033[95m'
    OKBLUE = '\033[94m'
    OKGREEN = '\033[92m'
    WARNING = '\033[93m'
    FAIL = '\033[91m'
    ENDC = '\033[0m'

# get path of testing data
status, path_sct_testing = commands.getstatusoutput('echo $SCT_TESTING_DATA_DIR')

class param:
    def __init__(self):
        self.download = 0
        self.path_data = sct.slash_at_the_end(path_sct_testing, 1)
        self.function_to_test = None
        # self.function_to_avoid = None
        self.remove_tmp_file = 0
        self.verbose = 1
        self.url_git = 'https://github.com/neuropoly/sct_testing_data.git'


# START MAIN
# ==========================================================================================
def main():
    path_data = param.path_data
    function_to_test = param.function_to_test
    # function_to_avoid = param.function_to_avoid
    remove_tmp_file = param.remove_tmp_file

    # Check input parameters
    try:
        opts, args = getopt.getopt(sys.argv[1:],'h:d:p:f:r:a:')
    except getopt.GetoptError:
        usage()
    for opt, arg in opts:
        if opt == '-h':
            usage()
            sys.exit(0)
        if opt == '-d':
            param.download = int(arg)
        if opt == '-p':
            param.path_data = arg
        if opt == '-f':
            function_to_test = arg
        # if opt == '-a':
        #     function_to_avoid = arg
        if opt == '-r':
            remove_tmp_file = int(arg)

    start_time = time.time()

    # if function_to_avoid:
    #     try:
    #         functions.remove(function_to_avoid)
    #     except ValueError:
    #         print 'The function you want to avoid does not figure in the functions to test list'

    # download data
    if param.download:
        sct.printv('\nDownloading testing data...', param.verbose)
        # remove data folder if exist
        if os.path.exists('sct_testing_data'):
            sct.printv('WARNING: sct_testing_data already exists. Removing it...', param.verbose, 'warning')
            sct.run('rm -rf sct_testing_data')
        # clone git repos
        sct.run('git clone '+param.url_git)
        # update path_data field 
        param.path_data = 'sct_testing_data/data'

    # get absolute path and add slash at the end
    param.path_data = sct.slash_at_the_end(os.path.abspath(param.path_data), 1)

    # display path to data
    sct.printv('\nPath to testing data: \n  '+param.path_data, param.verbose)

    # create temp folder that will have all results and go in it
    param.path_tmp = sct.slash_at_the_end('tmp.'+time.strftime("%y%m%d%H%M%S"), 1)
    sct.create_folder(param.path_tmp)
    os.chdir(param.path_tmp)

    # get list of all scripts to test
    functions = fill_functions()

    # loop across all functions and test them
    status = []
    [status.append(test_function(f)) for f in functions if function_to_test == f]
    if not status:
        for f in functions:
            status.append(test_function(f))
    print 'status: '+str(status)

    # display elapsed time
    elapsed_time = time.time() - start_time
    print 'Finished! Elapsed time: '+str(int(round(elapsed_time)))+'s\n'

    # remove temp files
    if param.remove_tmp_file:
        sct.printv('\nRemove temporary files...', param.verbose)
        sct.run('rm -rf '+param.path_tmp, param.verbose)

    e = 0
    if sum(status) != 0:
        e = 1

    sys.exit(e)


# list of all functions to test
# ==========================================================================================
def fill_functions():
    functions = []
    functions.append('test_debug')
    functions.append('sct_convert_binary_to_trilinear')
    functions.append('sct_detect_spinalcord')
    functions.append('sct_dmri_moco')
    functions.append('sct_dmri_separate_b0_and_dwi')
    functions.append('sct_extract_metric')
<<<<<<< HEAD
    functions.append('sct_fmri_moco')
    #functions.append('sct_get_centerline')
    #functions.append('sct_process_segmentation')
    #functions.append('sct_propseg')
=======
    functions.append('sct_get_centerline')
    functions.append('sct_process_segmentation')
    functions.append('sct_propseg')
>>>>>>> 824e431e
    functions.append('sct_register_multimodal')
    functions.append('sct_register_to_template')
    functions.append('sct_resample')
    functions.append('sct_smooth_spinalcord')
    functions.append('sct_straighten_spinalcord')
    functions.append('sct_warp_template')
    return functions


# print without carriage return
# ==========================================================================================
def print_line(string):
    import sys
    sys.stdout.write(string + make_dot_lines(string))
    sys.stdout.flush()


# fill line with dots
# ==========================================================================================
def make_dot_lines(string):
    if len(string) < 52:
        dot_lines = '.'*(52 - len(string))
        return dot_lines
    else: return ''


# print in color
# ==========================================================================================
def print_ok():
    print "[" + bcolors.OKGREEN + "OK" + bcolors.ENDC + "]"

def print_warning():
    print "[" + bcolors.WARNING + "WARNING" + bcolors.ENDC + "]"

def print_fail():
    print "[" + bcolors.FAIL + "FAIL" + bcolors.ENDC + "]"


# write to log file
# ==========================================================================================
def write_to_log_file(fname_log, string, mode = 'w'):

    '''
    status, output = sct.run('echo $SCT_DIR', 0)
    path_logs_dir = output + '/testing/logs'

    if not os.path.isdir(path_logs_dir):
        os.makedirs(path_logs_dir)
    '''

    string = "test ran at "+time.strftime("%y%m%d%H%M%S")+"\n" \
             + fname_log \
             + string

    f = open('../' + fname_log, mode)
    f.write(string+'\n')
    f.close()


# test function
# ==========================================================================================
def test_function(script_name):
    if script_name == 'test_debug':
        return test_debug()  # JULIEN
    else:
        # build script name
        fname_log = script_name + ".log"
        result_folder = "results_"+script_name
        script_name = "test_"+script_name
        # create folder and go in it
        sct.create_folder(result_folder)
        os.chdir(result_folder)

        #fname_log = "sct_convert_binary_to_trilinear.log"
        # test_all.write_to_log_file(fname_log, begin_log_file, 'w')

        # display script name
        print_line('Checking '+script_name)
        # import function as a module        
        script_tested = importlib.import_module(script_name)
        # test function
        status, output = script_tested.test(param.path_data)
        # manage status
        if status == 0:
            print_ok()
        else:
            print_fail()

        # log file
        write_to_log_file(fname_log, output, 'w')

        # go back to parent folder
        os.chdir('..')

        # return
        return status


# def old_test_function(folder_test):
#     fname_log = folder_test + ".log"
#     print_line('Checking '+folder_test)
#     os.chdir(folder_test)
#     status, output = commands.getstatusoutput('./test_'+folder_test+'.sh')
#     if status == 0:
#         print_ok()
#     else:
#         print_fail()
#     shutil.rmtree('./results')
#     os.chdir('../')
#     write_to_log_file(fname_log,output)
#     return status


def test_debug():
    print_line ('Checking if debug mode is on .......................')
    path_sct_testing = path_sct + '/testing'
    debug = []
    files = [f for f in listdir(path_sct_testing) if isfile(join(path_sct_testing, f))]
    for file in files:
        file_fname, ext_fname = os.path.splitext(file)
        if ext_fname == '.py':
            status, output = commands.getstatusoutput('python ' + path_sct_testing + '/test_debug_off.py -i '+file_fname)
            if status != 0:
                debug.append(output)
    if debug == []:
        print_ok()
        return 0  # JULIEN
    else:
        print_fail()
        for string in debug: print string
        return 1  # JULIEN


# Print usage
# ==========================================================================================
def usage():
    print """
"""+os.path.basename(__file__)+"""
~~~~~~~~~~~~~~~~~~~~~~~~~~~~~~~~~~~~~~~~~~~~~~~~~~~~~~~~~~~~~~~~~~~~~~~~~~~~~~~~~~~~~~~~~~~~~~~~~~~~
Part of the Spinal Cord Toolbox <https://sourceforge.net/projects/spinalcordtoolbox>

DESCRIPTION
  Crash test for functions of the Spinal Cord Toolbox.

USAGE
  python """+os.path.basename(__file__)+"""

OPTIONAL ARGUMENTS
  -f <script_name>      test this specific script (do not add extension).
  -d {0,1}              download testing data. Default="""+str(param.download)+"""
  -p <path_data>        path to testing data. Default="""+str(param.path_data)+"""
                        NB: no need to set if using "-d 1"
  -r {0,1}              remove temp files. Default="""+str(param.remove_tmp_file)+"""
  -h                    help. Show this message

EXAMPLE
  python """+os.path.basename(__file__)+""" \n"""

    # exit program
    sys.exit(2)


if __name__ == "__main__":
    # initialize parameters
    param = param()
    # call main function
    main()<|MERGE_RESOLUTION|>--- conflicted
+++ resolved
@@ -143,19 +143,11 @@
     functions.append('sct_dmri_moco')
     functions.append('sct_dmri_separate_b0_and_dwi')
     functions.append('sct_extract_metric')
-<<<<<<< HEAD
-    functions.append('sct_fmri_moco')
-    #functions.append('sct_get_centerline')
-    #functions.append('sct_process_segmentation')
-    #functions.append('sct_propseg')
-=======
     functions.append('sct_get_centerline')
     functions.append('sct_process_segmentation')
     functions.append('sct_propseg')
->>>>>>> 824e431e
     functions.append('sct_register_multimodal')
     functions.append('sct_register_to_template')
-    functions.append('sct_resample')
     functions.append('sct_smooth_spinalcord')
     functions.append('sct_straighten_spinalcord')
     functions.append('sct_warp_template')
